package consul

import (
	"fmt"
	"strconv"

	consulapi "github.com/hashicorp/consul/api"
	"github.com/hashicorp/terraform/helper/schema"
)

func resourceConsulKeys() *schema.Resource {
	return &schema.Resource{
		Create: resourceConsulKeysCreate,
		Update: resourceConsulKeysUpdate,
		Read:   resourceConsulKeysRead,
		Delete: resourceConsulKeysDelete,

		SchemaVersion: 1,
		MigrateState:  resourceConsulKeysMigrateState,

		Schema: map[string]*schema.Schema{
			"datacenter": &schema.Schema{
				Type:     schema.TypeString,
				Optional: true,
				Computed: true,
				ForceNew: true,
			},

			"token": &schema.Schema{
				Type:     schema.TypeString,
				Optional: true,
			},

			"key": &schema.Schema{
				Type:     schema.TypeSet,
				Optional: true,
				Elem: &schema.Resource{
					Schema: map[string]*schema.Schema{
						"name": &schema.Schema{
							Type:     schema.TypeString,
							Required: true,
						},

						"path": &schema.Schema{
							Type:     schema.TypeString,
							Required: true,
						},

						"value": &schema.Schema{
							Type:     schema.TypeString,
							Optional: true,
							Computed: true,
						},

						"default": &schema.Schema{
							Type:     schema.TypeString,
							Optional: true,
						},

						"delete": &schema.Schema{
							Type:     schema.TypeBool,
							Optional: true,
							Default:  false,
						},
					},
				},
			},

			"var": &schema.Schema{
				Type:     schema.TypeMap,
				Computed: true,
			},
		},
	}
}

func resourceConsulKeysCreate(d *schema.ResourceData, meta interface{}) error {
	client := meta.(*consulapi.Client)
	kv := client.KV()
	token := d.Get("token").(string)
	dc, err := getDC(d, client)
	if err != nil {
		return err
	}

	keyClient := newKeyClient(kv, dc, token)

	keys := d.Get("key").(*schema.Set).List()
	for _, raw := range keys {
		_, path, sub, err := parseKey(raw)
		if err != nil {
			return err
		}

		value := sub["value"].(string)
		if value == "" {
			continue
		}

		if err := keyClient.Put(path, value); err != nil {
			return err
		}
	}

	// The ID doesn't matter, since we use provider config, datacenter,
	// and key paths to address consul properly. So we just need to fill it in
	// with some value to indicate the resource has been created.
	d.SetId("consul")

	return resourceConsulKeysRead(d, meta)
}

func resourceConsulKeysUpdate(d *schema.ResourceData, meta interface{}) error {
	client := meta.(*consulapi.Client)
	kv := client.KV()
	token := d.Get("token").(string)
	dc, err := getDC(d, client)
	if err != nil {
		return err
	}

	keyClient := newKeyClient(kv, dc, token)

	if d.HasChange("key") {
		o, n := d.GetChange("key")
		if o == nil {
			o = new(schema.Set)
		}
		if n == nil {
			n = new(schema.Set)
		}

		os := o.(*schema.Set)
		ns := n.(*schema.Set)

		remove := os.Difference(ns).List()
		add := ns.Difference(os).List()

		// We'll keep track of what keys we add so that if a key is
		// in both the "remove" and "add" sets -- which will happen if
		// its value is changed in-place -- we will avoid writing the
		// value and then immediately removing it.
		addedPaths := make(map[string]bool)

		// We add before we remove because then it's possible to change
		// a key name (which will result in both an add and a remove)
		// without very temporarily having *neither* value in the store.
		// Instead, both will briefly be present, which should be less
		// disruptive in most cases.
		for _, raw := range add {
			_, path, sub, err := parseKey(raw)
			if err != nil {
				return err
			}

			value := sub["value"].(string)
			if value == "" {
				continue
			}

			if err := keyClient.Put(path, value); err != nil {
				return err
			}
			addedPaths[path] = true
		}

		for _, raw := range remove {
			_, path, sub, err := parseKey(raw)
			if err != nil {
				return err
			}

			// Don't delete something we've just added.
			// (See explanation at the declaration of this variable above.)
			if addedPaths[path] {
				continue
			}

			shouldDelete, ok := sub["delete"].(bool)
			if !ok || !shouldDelete {
				continue
			}

			if err := keyClient.Delete(path); err != nil {
				return err
			}
		}
	}

	// Store the datacenter on this resource, which can be helpful for reference
	// in case it was read from the provider
	d.Set("datacenter", dc)

	return resourceConsulKeysRead(d, meta)
}

func resourceConsulKeysRead(d *schema.ResourceData, meta interface{}) error {
	client := meta.(*consulapi.Client)
	kv := client.KV()
	token := d.Get("token").(string)
	dc, err := getDC(d, client)
	if err != nil {
		return err
	}

	keyClient := newKeyClient(kv, dc, token)

	vars := make(map[string]string)

	keys := d.Get("key").(*schema.Set).List()
	for _, raw := range keys {
		key, path, sub, err := parseKey(raw)
		if err != nil {
			return err
		}

		value, err := keyClient.Get(path)
		if err != nil {
			return err
		}

		value = attributeValue(sub, value)
		vars[key] = value

		// If there is already a "value" attribute present for this key
		// then it was created as a "write" block. We need to update the
		// given value within the block itself so that Terraform can detect
		// when the Consul-stored value has drifted from what was most
		// recently written by Terraform.
		// We don't do this for "read" blocks; that causes confusing diffs
		// because "value" should not be set for read-only key blocks.
		if oldValue := sub["value"]; oldValue != "" {
			sub["value"] = value
		}
	}

	if err := d.Set("var", vars); err != nil {
		return err
	}
	if err := d.Set("key", keys); err != nil {
		return err
	}

	// Store the datacenter on this resource, which can be helpful for reference
	// in case it was read from the provider
	d.Set("datacenter", dc)

	return nil
}

func resourceConsulKeysDelete(d *schema.ResourceData, meta interface{}) error {
	client := meta.(*consulapi.Client)
	kv := client.KV()
	token := d.Get("token").(string)
	dc, err := getDC(d, client)
	if err != nil {
		return err
	}

	keyClient := newKeyClient(kv, dc, token)

	// Clean up any keys that we're explicitly managing
	keys := d.Get("key").(*schema.Set).List()
	for _, raw := range keys {
		_, path, sub, err := parseKey(raw)
		if err != nil {
			return err
		}

		// Skip if the key is non-managed
		shouldDelete, ok := sub["delete"].(bool)
		if !ok || !shouldDelete {
			continue
		}

		if err := keyClient.Delete(path); err != nil {
			return err
		}
	}

	// Clear the ID
	d.SetId("")
	return nil
}

// parseKey is used to parse a key into a name, path, config or error
func parseKey(raw interface{}) (string, string, map[string]interface{}, error) {
	sub, ok := raw.(map[string]interface{})
	if !ok {
		return "", "", nil, fmt.Errorf("Failed to unroll: %#v", raw)
	}

	key, ok := sub["name"].(string)
	if !ok {
		return "", "", nil, fmt.Errorf("Failed to expand key '%#v'", sub)
	}

	path, ok := sub["path"].(string)
	if !ok {
		return "", "", nil, fmt.Errorf("Failed to get path for key '%s'", key)
	}
	return key, path, sub, nil
}

// attributeValue determines the value for a key, potentially
// using a default value if provided.
func attributeValue(sub map[string]interface{}, readValue string) string {
	// Use the value if given
	if readValue != "" {
		return readValue
	}

	// Use a default if given
	if raw, ok := sub["default"]; ok {
		switch def := raw.(type) {
		case string:
			return def
		case bool:
			return strconv.FormatBool(def)
		}
	}

	// No value
	return ""
<<<<<<< HEAD
=======
}

// getDC is used to get the datacenter of the local agent
func getDC(d *schema.ResourceData, client *consulapi.Client) (string, error) {
	if v, ok := d.GetOk("datacenter"); ok {
		return v.(string), nil
	}
	info, err := client.Agent().Self()
	if err != nil {
		return "", fmt.Errorf("Failed to get datacenter from Consul agent: %v", err)
	}
	return info["Config"]["Datacenter"].(string), nil
>>>>>>> 07fee770
}<|MERGE_RESOLUTION|>--- conflicted
+++ resolved
@@ -322,8 +322,6 @@
 
 	// No value
 	return ""
-<<<<<<< HEAD
-=======
 }
 
 // getDC is used to get the datacenter of the local agent
@@ -336,5 +334,4 @@
 		return "", fmt.Errorf("Failed to get datacenter from Consul agent: %v", err)
 	}
 	return info["Config"]["Datacenter"].(string), nil
->>>>>>> 07fee770
 }